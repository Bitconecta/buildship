--- conflicted
+++ resolved
@@ -53,8 +53,8 @@
 InfoMessage_NewGradleProjectWizardPageContext=Click the Finish button to finish the wizard and create the new Gradle project. Click the Next button to see a summary of the configuration.
 InfoMessage_NewGradleProjectPreviewWizardPageContext=Click the Finish button to finish the wizard and create the new Gradle project. Click the Back button to adjust the configuration.
 
-<<<<<<< HEAD
-InfoMessage_PreGradle20VersionUsed=You are about to use Gradle version earlier than 2.0. This is perfectly fine, Buildship support all released Gradle version. Although there are some functionality not available in earlier versions, such as the execution reporting or the build cancellation.
-=======
-Tree_Item_0_ProjectNameAlreadyUsedInWorkspace={0} (project name already used in workspace)
->>>>>>> 9c9d39ae
+InfoMessage_PreGradle20VersionUsed=You are about to use Gradle version earlier than 2.0. This is perfectly fine, \
+  Buildship supports all released Gradle version. Although there are some functionality not available in earlier versions, \
+  such as the execution reporting or the build cancellation.
+
+Tree_Item_0_ProjectNameAlreadyUsedInWorkspace={0} (project name already used in workspace)